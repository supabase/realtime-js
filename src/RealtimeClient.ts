--- conflicted
+++ resolved
@@ -274,10 +274,7 @@
 
   /**
    * Return the next message ref, accounting for overflows
-<<<<<<< HEAD
-=======
    * 
->>>>>>> 243835be
    * @internal
    */
   _makeRef(): string {
@@ -293,10 +290,7 @@
 
   /**
    * Unsubscribe from channels with the specified topic.
-<<<<<<< HEAD
-=======
    * 
->>>>>>> 243835be
    * @internal
    */
   _leaveOpenTopic(topic: string): void {
@@ -313,10 +307,7 @@
    * Removes a subscription from the socket.
    *
    * @param channel An open subscription.
-<<<<<<< HEAD
-=======
    * 
->>>>>>> 243835be
    * @internal
    */
   _remove(channel: RealtimeChannel) {
@@ -327,10 +318,7 @@
 
   /**
    * Returns the URL of the websocket.
-<<<<<<< HEAD
-=======
    * 
->>>>>>> 243835be
    * @internal
    */
   private _endPointURL(): string {
