--- conflicted
+++ resolved
@@ -87,15 +87,9 @@
 }
 
 /** A channel is the basic building block of Realtime
-<<<<<<< HEAD
- * It narrows the scope of data flow to subscribed clients.
- * You can think of a channel as a chatroom where participants are able to see who's online
- * and send and receive messages; similar to a Discord or Slack channel.
-=======
  * and narrows the scope of data flow to subscribed clients.
  * You can think of a channel as a chatroom where participants are able to see who's online
  * and send and receive messages.
->>>>>>> 243835be
  **/
 export default class RealtimeChannel {
   bindings: {
@@ -175,12 +169,7 @@
     this.presence = new RealtimePresence(this)
   }
 
-<<<<<<< HEAD
-  /* Subscribe registers your client with the server
-   */
-=======
   /** Subscribe registers your client with the server */
->>>>>>> 243835be
   subscribe(
     callback?: (status: `${REALTIME_SUBSCRIBE_STATES}`, err?: Error) => void,
     timeout = this.timeout
@@ -324,13 +313,7 @@
     )
   }
 
-<<<<<<< HEAD
-  /**
-   *   Listen to messages.
-   */
-=======
   /** Listen to messages. */
->>>>>>> 243835be
   on(
     type: `${REALTIME_LISTEN_TYPES.BROADCAST}`,
     filter: { event: string },
@@ -484,10 +467,7 @@
    *
    * Receives all events for specialized message handling before dispatching to the channel callbacks.
    * Must return the payload, modified or unmodified.
-<<<<<<< HEAD
-=======
    *
->>>>>>> 243835be
    * @internal
    */
   _onMessage(_event: string, payload: any, _ref?: string) {
@@ -584,33 +564,18 @@
   _isClosed(): boolean {
     return this.state === CHANNEL_STATES.closed
   }
-<<<<<<< HEAD
-  /** @internal */
-
+
+  /** @internal */
   _isJoined(): boolean {
     return this.state === CHANNEL_STATES.joined
   }
-  /** @internal */
-
+
+  /** @internal */
   _isJoining(): boolean {
     return this.state === CHANNEL_STATES.joining
   }
-  /** @internal */
-
-=======
-
-  /** @internal */
-  _isJoined(): boolean {
-    return this.state === CHANNEL_STATES.joined
-  }
-
-  /** @internal */
-  _isJoining(): boolean {
-    return this.state === CHANNEL_STATES.joining
-  }
-
-  /** @internal */
->>>>>>> 243835be
+
+  /** @internal */
   _isLeaving(): boolean {
     return this.state === CHANNEL_STATES.leaving
   }
@@ -684,10 +649,7 @@
 
   /**
    * Registers a callback that will be executed when the channel closes.
-<<<<<<< HEAD
-=======
    * 
->>>>>>> 243835be
    * @internal
    */
   private _onClose(callback: Function) {
@@ -696,10 +658,7 @@
 
   /**
    * Registers a callback that will be executed when the channel encounteres an error.
-<<<<<<< HEAD
-=======
    * 
->>>>>>> 243835be
    * @internal
    */
   private _onError(callback: Function) {
@@ -708,10 +667,7 @@
 
   /**
    * Returns `true` if the socket is connected and the channel has been joined.
-<<<<<<< HEAD
-=======
    * 
->>>>>>> 243835be
    * @internal
    */
   private _canPush(): boolean {
